--- conflicted
+++ resolved
@@ -1,10 +1,7 @@
 import { Resend } from 'resend';
 import crypto from 'crypto';
-<<<<<<< HEAD
 import { getMessages, Language } from '../../i18n/messages';
-=======
 import { EmailReliabilityService, EmailResult } from './emailReliability';
->>>>>>> b8f7421b
 
 // ビルド時エラーを避けるため、環境変数が存在しない場合はダミー値を使用
 const resend = new Resend(process.env.RESEND_API_KEY || 'dummy-key-for-build');
@@ -180,24 +177,15 @@
       </div>
     `;
 
-<<<<<<< HEAD
-    return this.sendEmail({
-      from: this.fromEmail,
-      to: email,
-      subject: `Setlist Studio - ${messages.email.verificationSubject}`,
-      html,
-    });
-=======
     return this.sendEmail(
       {
         from: this.fromEmail,
         to: email,
-        subject: 'Setlist Studio - メール認証のお願い',
+        subject: `Setlist Studio - ${messages.email.verificationSubject}`,
         html,
       },
       'verification',
     );
->>>>>>> b8f7421b
   }
 
   /**
@@ -220,24 +208,15 @@
       </div>
     `;
 
-<<<<<<< HEAD
-    return this.sendEmail({
-      from: this.fromEmail,
-      to: email,
-      subject: `Setlist Studio - ${messages.email.passwordResetSubject}`,
-      html,
-    });
-=======
     return this.sendEmail(
       {
         from: this.fromEmail,
         to: email,
-        subject: 'Setlist Studio - パスワードリセットのご案内',
+        subject: `Setlist Studio - ${messages.email.passwordResetSubject}`,
         html,
       },
       'password_reset',
     );
->>>>>>> b8f7421b
   }
 
   /**
@@ -260,24 +239,15 @@
       </div>
     `;
 
-<<<<<<< HEAD
-    return this.sendEmail({
-      from: this.fromEmail,
-      to: newEmail,
-      subject: `Setlist Studio - ${messages.email.emailChangeSubject}`,
-      html,
-    });
-=======
     return this.sendEmail(
       {
         from: this.fromEmail,
         to: newEmail,
-        subject: 'Setlist Studio - メールアドレス変更確認',
+        subject: `Setlist Studio - ${messages.email.emailChangeSubject}`,
         html,
       },
       'email_change',
     );
->>>>>>> b8f7421b
   }
 
   /**
@@ -293,33 +263,8 @@
 
     const html = `
       <div style="font-family: Arial, sans-serif; max-width: 600px; margin: 0 auto;">
-<<<<<<< HEAD
-        <h2 style="color: #1976d2;">Setlist Studio</h2>
-        <pre style="font-family: Arial, sans-serif; white-space: pre-wrap;">${emailBody}</pre>
-      </div>
-    `;
-
-    return this.sendEmail({
-      from: this.fromEmail,
-      to: email,
-      subject: `Setlist Studio - ${messages.email.passwordResetSuccessSubject}`,
-      html,
-    });
-=======
-        <h2 style="color: #1976d2;">Setlist Studio - パスワード変更完了</h2>
-        <p>こんにちは ${username} さん、</p>
-        <p>パスワードが正常に変更されました。</p>
-        <p>もしこの変更に心当たりがない場合は、すぐにお問い合わせください。</p>
-        <div style="margin: 20px 0;">
-          <a href="${process.env.NEXT_PUBLIC_BASE_URL || 'http://localhost:3000'}/login"
-             style="background-color: #1976d2; color: white; padding: 12px 24px; text-decoration: none; border-radius: 4px; display: inline-block;">
-            ログイン
-          </a>
-        </div>
-        <hr>
-        <p style="color: #666; font-size: 12px;">
-          このメールは自動送信されています。返信しないでください。
-        </p>
+        <h2 style="color: #1976d2;">Setlist Studio</h2>
+        <pre style="font-family: Arial, sans-serif; white-space: pre-wrap;">${emailBody}</pre>
       </div>
     `;
 
@@ -327,7 +272,7 @@
       {
         from: this.fromEmail,
         to: email,
-        subject: 'Setlist Studio - パスワード変更完了のお知らせ',
+        subject: `Setlist Studio - ${messages.email.passwordResetSuccessSubject}`,
         html,
       },
       'notification',
@@ -341,26 +286,16 @@
     email: string,
     username: string,
     token: string,
+    lang?: Language,
   ): Promise<EmailResult> {
     const verificationUrl = `${process.env.NEXT_PUBLIC_BASE_URL || 'http://localhost:3000'}/auth/verify-email?token=${token}`;
-
-    const html = `
-      <div style="font-family: Arial, sans-serif; max-width: 600px; margin: 0 auto;">
-        <h2 style="color: #1976d2;">Setlist Studio - メール認証</h2>
-        <p>こんにちは ${username} さん、</p>
-        <p>アカウントの作成ありがとうございます。以下のリンクをクリックしてメールアドレスを認証してください。</p>
-        <div style="margin: 20px 0;">
-          <a href="${verificationUrl}"
-             style="background-color: #1976d2; color: white; padding: 12px 24px; text-decoration: none; border-radius: 4px; display: inline-block;">
-            メールアドレスを認証する
-          </a>
-        </div>
-        <p>このリンクは24時間で有効期限が切れます。</p>
-        <p>もしこのメールに心当たりがない場合は、このメールを無視してください。</p>
-        <hr>
-        <p style="color: #666; font-size: 12px;">
-          このメールは自動送信されています。返信しないでください。
-        </p>
+    const messages = getMessages(lang || 'ja');
+    const emailBody = messages.email.verificationBody(username, verificationUrl);
+
+    const html = `
+      <div style="font-family: Arial, sans-serif; max-width: 600px; margin: 0 auto;">
+        <h2 style="color: #1976d2;">Setlist Studio</h2>
+        <pre style="font-family: Arial, sans-serif; white-space: pre-wrap;">${emailBody}</pre>
       </div>
     `;
 
@@ -368,7 +303,7 @@
       {
         from: this.fromEmail,
         to: email,
-        subject: `Setlist Studio - メールアドレスの確認`,
+        subject: `Setlist Studio - ${messages.email.verificationSubject}`,
         html,
       },
       'verification',
@@ -382,26 +317,16 @@
     email: string,
     username: string,
     token: string,
+    lang?: Language,
   ): Promise<EmailResult> {
     const resetUrl = `${process.env.NEXT_PUBLIC_BASE_URL || 'http://localhost:3000'}/auth/reset-password?token=${token}`;
-
-    const html = `
-      <div style="font-family: Arial, sans-serif; max-width: 600px; margin: 0 auto;">
-        <h2 style="color: #1976d2;">Setlist Studio - パスワードリセット</h2>
-        <p>こんにちは ${username} さん、</p>
-        <p>パスワードリセットのリクエストを受け付けました。以下のリンクをクリックして新しいパスワードを設定してください。</p>
-        <div style="margin: 20px 0;">
-          <a href="${resetUrl}"
-             style="background-color: #d32f2f; color: white; padding: 12px 24px; text-decoration: none; border-radius: 4px; display: inline-block;">
-            パスワードをリセット
-          </a>
-        </div>
-        <p>このリンクは1時間で有効期限が切れます。</p>
-        <p>もしこのリクエストに心当たりがない場合は、このメールを無視してください。</p>
-        <hr>
-        <p style="color: #666; font-size: 12px;">
-          このメールは自動送信されています。返信しないでください。
-        </p>
+    const messages = getMessages(lang || 'ja');
+    const emailBody = messages.email.passwordResetBody(username, resetUrl);
+
+    const html = `
+      <div style="font-family: Arial, sans-serif; max-width: 600px; margin: 0 auto;">
+        <h2 style="color: #1976d2;">Setlist Studio</h2>
+        <pre style="font-family: Arial, sans-serif; white-space: pre-wrap;">${emailBody}</pre>
       </div>
     `;
 
@@ -409,7 +334,7 @@
       {
         from: this.fromEmail,
         to: email,
-        subject: `Setlist Studio - パスワードリセットのご案内`,
+        subject: `Setlist Studio - ${messages.email.passwordResetSubject}`,
         html,
       },
       'password_reset',
@@ -435,7 +360,6 @@
    */
   public resetCircuitBreaker(): void {
     this.circuitBreaker.reset();
->>>>>>> b8f7421b
   }
 }
 
