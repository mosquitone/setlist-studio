import { Resolver, Mutation, Arg, Ctx, UseMiddleware } from 'type-graphql';
import { PrismaClient } from '@prisma/client';
import bcrypt from 'bcryptjs';
import jwt from 'jsonwebtoken';
import {
  AuthPayload,
  RegisterInput,
  LoginInput,
  PasswordResetRequestInput,
  PasswordResetInput,
  PasswordResetResponse,
  EmailVerificationInput,
  EmailVerificationResponse,
  EmailChangeInput,
  EmailChangeResponse,
  EmailChangeConfirmInput,
  ChangePasswordInput,
  ChangePasswordResponse,
} from '../types/Auth';
import {
  logAuthSuccessDB,
  logAuthFailureDB,
  SecurityEventType,
  SecurityEventSeverity,
  logSecurityEventDB,
} from '../../../security/security-logger-db';
import { DatabaseThreatDetection } from '../../../security/threat-detection-db';
import { logSimpleAudit } from '../../../security/simple-audit-logger';
import { emailService } from '../../email/emailService';
import { createEmailRateLimit } from '../../../security/email-rate-limit';
import { AuthMiddleware } from '../middleware/jwt-auth-middleware';
import { I18nContext } from '../../../i18n/context';

interface Context {
  prisma: PrismaClient;
  userId?: string;
  user?: {
    userId: string;
    email: string;
    username: string;
  };
  req?: {
    headers: {
      authorization?: string;
      'user-agent'?: string;
      'x-forwarded-for'?: string;
      'x-real-ip'?: string;
    };
  };
  i18n?: I18nContext;
}

// IP address extraction helper
function getClientIP(context: Context): string | undefined {
  const headers = context.req?.headers;
  if (!headers) return undefined;

  return headers['x-forwarded-for']?.split(',')[0] || headers['x-real-ip'] || 'unknown';
}

@Resolver()
export class AuthResolver {
  /**
   * 新規ユーザー登録
   * @param input - 登録用入力データ（email, username, password）
   * @param ctx - GraphQLコンテキスト
   * @returns 認証トークンとユーザー情報
   */
  @Mutation(() => AuthPayload)
  async register(
    @Arg('input', () => RegisterInput) input: RegisterInput,
    @Ctx() ctx: Context,
  ): Promise<AuthPayload> {
    const existingUser = await ctx.prisma.user.findFirst({
      where: {
        OR: [{ email: input.email }, { username: input.username }],
      },
    });

    if (existingUser) {
      // 登録失敗をログに記録（データベースベース）
      await logSecurityEventDB(ctx.prisma, {
        type: SecurityEventType.REGISTER_FAILURE,
        severity: SecurityEventSeverity.MEDIUM,
        ipAddress: getClientIP(ctx),
        userAgent: ctx.req?.headers['user-agent'],
        details: {
          email: input.email,
          username: input.username,
          reason: 'user_already_exists',
        },
      });
      throw new Error(
        ctx.i18n?.messages.auth.userAlreadyExists ||
          '登録に失敗しました。入力内容を確認してください',
      );
    }

    const hashedPassword = await bcrypt.hash(input.password, 12);

    // メール認証トークンを生成
    const { token: verificationToken, expires: verificationExpires } =
      emailService.generateSecureToken();

    const user = await ctx.prisma.user.create({
      data: {
        email: input.email,
        username: input.username,
        password: hashedPassword,
        emailVerificationToken: verificationToken,
        emailVerificationExpires: verificationExpires,
      },
    });

    const jwtSecret = process.env.JWT_SECRET;
    if (!jwtSecret) {
      throw new Error(
        ctx.i18n?.messages.auth.serverError ||
          'サーバーエラーが発生しました。しばらく時間をおいてから再度お試しください。',
      );
    }
    const token = jwt.sign(
      {
        userId: user.id,
        email: user.email,
        username: user.username,
      },
      jwtSecret,
      {
        expiresIn: '2h',
      },
    );

    // メール認証メールを送信
    const emailSent = await emailService.sendEmailVerification(
      user.email,
      user.username,
      verificationToken,
      ctx.i18n?.lang,
    );

    // 登録成功をログに記録（データベースベース）
    await logSecurityEventDB(ctx.prisma, {
      type: SecurityEventType.REGISTER_SUCCESS,
      severity: SecurityEventSeverity.LOW,
      userId: user.id,
      ipAddress: getClientIP(ctx),
      userAgent: ctx.req?.headers['user-agent'],
      details: {
        email: user.email,
        username: user.username,
        emailSent,
      },
    });

    return {
      token,
      user,
    };
  }

  /**
   * ユーザーログイン認証
   * @param input - ログイン用入力データ（email, password）
   * @param ctx - GraphQLコンテキスト
   * @returns 認証トークンとユーザー情報
   */
  @Mutation(() => AuthPayload)
  async login(
    @Arg('input', () => LoginInput) input: LoginInput,
    @Ctx() ctx: Context,
  ): Promise<AuthPayload> {
    const user = await ctx.prisma.user.findUnique({
      where: { email: input.email },
    });

    if (!user) {
      // ログイン失敗をログに記録（データベースベース）
      await logAuthFailureDB(
        ctx.prisma,
        input.email,
        'user_not_found',
        getClientIP(ctx),
        ctx.req?.headers?.['user-agent'] || 'unknown',
      );

      // 脅威検知分析（データベースベース）
      const threatDetection = new DatabaseThreatDetection(ctx.prisma);
      await threatDetection.analyzeLoginAttempt(
        input.email,
        false,
        getClientIP(ctx),
        ctx.req?.headers?.['user-agent'] || 'unknown',
      );

<<<<<<< HEAD
      throw new Error(
        ctx.i18n?.messages.auth.invalidCredentials ||
          'メールアドレスまたはパスワードが正しくありません',
      );
=======
      // シンプルな監査ログを作成（失敗時）
      await logSimpleAudit(ctx.prisma, {
        id: 'temp',
        type: SecurityEventType.LOGIN_FAILURE,
        severity: SecurityEventSeverity.MEDIUM,
        timestamp: new Date(),
        ipAddress: getClientIP(ctx),
        userAgent: ctx.req?.headers?.['user-agent'],
        resource: '/auth/login',
        details: {
          email: input.email,
          reason: 'user_not_found',
        },
      });

      throw new Error('メールアドレスまたはパスワードが正しくありません');
>>>>>>> b8f7421b
    }

    const isValidPassword = await bcrypt.compare(input.password, user.password);
    if (!isValidPassword) {
      // パスワード不正をログに記録（データベースベース）
      await logAuthFailureDB(
        ctx.prisma,
        input.email,
        'invalid_password',
        getClientIP(ctx),
        ctx.req?.headers?.['user-agent'] || 'unknown',
      );

      // 脅威検知分析（データベースベース）
      const threatDetection = new DatabaseThreatDetection(ctx.prisma);
      await threatDetection.analyzeLoginAttempt(
        input.email,
        false,
        getClientIP(ctx),
        ctx.req?.headers?.['user-agent'] || 'unknown',
      );

<<<<<<< HEAD
      throw new Error(
        ctx.i18n?.messages.auth.invalidCredentials ||
          'メールアドレスまたはパスワードが正しくありません',
      );
=======
      // シンプルな監査ログを作成（パスワード不正）
      await logSimpleAudit(ctx.prisma, {
        id: 'temp',
        type: SecurityEventType.LOGIN_FAILURE,
        severity: SecurityEventSeverity.MEDIUM,
        timestamp: new Date(),
        userId: user.id,
        ipAddress: getClientIP(ctx),
        userAgent: ctx.req?.headers?.['user-agent'],
        resource: '/auth/login',
        details: {
          email: input.email,
          reason: 'invalid_password',
        },
      });

      throw new Error('メールアドレスまたはパスワードが正しくありません');
>>>>>>> b8f7421b
    }

    const jwtSecret = process.env.JWT_SECRET;
    if (!jwtSecret) {
      throw new Error(
        ctx.i18n?.messages.auth.serverError ||
          'サーバーエラーが発生しました。しばらく時間をおいてから再度お試しください。',
      );
    }
    const token = jwt.sign(
      {
        userId: user.id,
        email: user.email,
        username: user.username,
      },
      jwtSecret,
      {
        expiresIn: '2h',
      },
    );

    // ログイン成功をログに記録（データベースベース）
    await logAuthSuccessDB(ctx.prisma, user.id, getClientIP(ctx), ctx.req?.headers['user-agent']);

    // 成功時の脅威検知分析（異常なパターンがないかチェック）
    const threatDetection = new DatabaseThreatDetection(ctx.prisma);
    await threatDetection.analyzeLoginAttempt(
      input.email,
      true,
      getClientIP(ctx),
      ctx.req?.headers['user-agent'],
    );

    // シンプルな監査ログを作成
    await logSimpleAudit(ctx.prisma, {
      id: 'temp',
      type: SecurityEventType.LOGIN_SUCCESS,
      severity: SecurityEventSeverity.LOW,
      timestamp: new Date(),
      userId: user.id,
      ipAddress: getClientIP(ctx),
      userAgent: ctx.req?.headers['user-agent'],
      resource: '/auth/login',
      details: {
        email: input.email,
      },
    });

    return {
      token,
      user,
    };
  }

  /**
   * パスワードリセットメール送信をリクエスト
   */
  @Mutation(() => PasswordResetResponse)
  async requestPasswordReset(
    @Arg('input', () => PasswordResetRequestInput) input: PasswordResetRequestInput,
    @Ctx() ctx: Context,
  ): Promise<PasswordResetResponse> {
    const emailRateLimit = createEmailRateLimit(ctx.prisma);
    const ipAddress = getClientIP(ctx);
    const userAgent = ctx.req?.headers['user-agent'];

    // レート制限チェック
    const rateLimitResult = await emailRateLimit.checkPasswordResetLimit(
      input.email,
      ipAddress,
      userAgent,
    );

    if (!rateLimitResult.success) {
      throw new Error(
        rateLimitResult.message ||
          ctx.i18n?.messages.auth.rateLimitExceeded ||
          'リクエスト回数が上限に達しました。',
      );
    }

    const user = await ctx.prisma.user.findUnique({
      where: { email: input.email },
    });

    // ユーザーが存在しない場合でもセキュリティ上同じメッセージを返す
    if (!user) {
      await logSecurityEventDB(ctx.prisma, {
        type: SecurityEventType.PASSWORD_RESET_REQUEST,
        severity: SecurityEventSeverity.LOW,
        ipAddress: getClientIP(ctx),
        userAgent: ctx.req?.headers['user-agent'],
        details: {
          email: input.email,
          reason: 'user_not_found',
        },
      });

      return {
        success: true,
        message:
          ctx.i18n?.messages.auth.passwordResetRequested ||
          'パスワードリセットの手順をメールで送信しました。',
      };
    }

    // トークン生成
    const { token, expires } = emailService.generatePasswordResetToken();

    // ユーザー情報を更新
    await ctx.prisma.user.update({
      where: { id: user.id },
      data: {
        passwordResetToken: token,
        passwordResetExpires: expires,
      },
    });

    // メール送信
    const emailSent = await emailService.sendPasswordResetEmail(
      user.email,
      user.username,
      token,
      ctx.i18n?.lang,
    );

    await logSecurityEventDB(ctx.prisma, {
      type: SecurityEventType.PASSWORD_RESET_REQUEST,
      severity: SecurityEventSeverity.LOW,
      userId: user.id,
      ipAddress: getClientIP(ctx),
      userAgent: ctx.req?.headers['user-agent'],
      details: {
        email: user.email,
        emailSent,
      },
    });

    return {
      success: true,
      message: 'パスワードリセットの手順をメールで送信しました。',
    };
  }

  /**
   * パスワードリセットを実行
   */
  @Mutation(() => PasswordResetResponse)
  async resetPassword(
    @Arg('input', () => PasswordResetInput) input: PasswordResetInput,
    @Ctx() ctx: Context,
  ): Promise<PasswordResetResponse> {
    const user = await ctx.prisma.user.findFirst({
      where: {
        passwordResetToken: input.token,
        passwordResetExpires: {
          gt: new Date(),
        },
      },
    });

    if (!user) {
      await logSecurityEventDB(ctx.prisma, {
        type: SecurityEventType.PASSWORD_RESET_FAILURE,
        severity: SecurityEventSeverity.MEDIUM,
        ipAddress: getClientIP(ctx),
        userAgent: ctx.req?.headers['user-agent'],
        details: {
          token: input.token,
          reason: 'invalid_or_expired_token',
        },
      });

      throw new Error(
        ctx.i18n?.messages.auth.invalidResetToken || 'リセットトークンが無効または期限切れです。',
      );
    }

    // パスワードをハッシュ化
    const hashedPassword = await bcrypt.hash(input.newPassword, 12);

    // ユーザー情報を更新
    await ctx.prisma.user.update({
      where: { id: user.id },
      data: {
        password: hashedPassword,
        passwordResetToken: null,
        passwordResetExpires: null,
      },
    });

    // 成功通知メール送信
    await emailService.sendPasswordResetSuccessEmail(user.email, user.username, ctx.i18n?.lang);

    await logSecurityEventDB(ctx.prisma, {
      type: SecurityEventType.PASSWORD_RESET_SUCCESS,
      severity: SecurityEventSeverity.LOW,
      userId: user.id,
      ipAddress: getClientIP(ctx),
      userAgent: ctx.req?.headers['user-agent'],
      details: {
        email: user.email,
      },
    });

    return {
      success: true,
      message:
        ctx.i18n?.messages.auth.passwordResetSuccess || 'パスワードが正常にリセットされました。',
    };
  }

  /**
   * メール認証を実行
   */
  @Mutation(() => EmailVerificationResponse)
  async verifyEmail(
    @Arg('input', () => EmailVerificationInput) input: EmailVerificationInput,
    @Ctx() ctx: Context,
  ): Promise<EmailVerificationResponse> {
    const user = await ctx.prisma.user.findFirst({
      where: {
        emailVerificationToken: input.token,
        emailVerificationExpires: {
          gt: new Date(),
        },
      },
    });

    if (!user) {
      await logSecurityEventDB(ctx.prisma, {
        type: SecurityEventType.EMAIL_VERIFICATION_FAILURE,
        severity: SecurityEventSeverity.MEDIUM,
        ipAddress: getClientIP(ctx),
        userAgent: ctx.req?.headers['user-agent'],
        details: {
          token: input.token,
          reason: 'invalid_or_expired_token',
        },
      });

      throw new Error(
        ctx.i18n?.messages.auth.invalidVerificationToken ||
          '認証トークンが無効または期限切れです。',
      );
    }

    // メール認証を完了
    await ctx.prisma.user.update({
      where: { id: user.id },
      data: {
        emailVerified: true,
        emailVerificationToken: null,
        emailVerificationExpires: null,
      },
    });

    await logSecurityEventDB(ctx.prisma, {
      type: SecurityEventType.EMAIL_VERIFICATION_SUCCESS,
      severity: SecurityEventSeverity.LOW,
      userId: user.id,
      ipAddress: getClientIP(ctx),
      userAgent: ctx.req?.headers['user-agent'],
      details: {
        email: user.email,
      },
    });

    return {
      success: true,
      message: ctx.i18n?.messages.auth.emailVerified || 'メールアドレスが正常に認証されました。',
    };
  }

  /**
   * メールアドレス変更をリクエスト
   */
  @Mutation(() => EmailChangeResponse)
  async requestEmailChange(
    @Arg('input', () => EmailChangeInput) input: EmailChangeInput,
    @Ctx() ctx: Context,
  ): Promise<EmailChangeResponse> {
    // TODO: 認証ユーザーからユーザーIDを取得する必要がある
    // 現在はAuthミドルウェアが実装されていないため、一時的にスキップ
    console.log('Email change request:', input, ctx);
    throw new Error(ctx.i18n?.messages.auth.authRequired || '認証ユーザーのみ利用できます。');
  }

  /**
   * メールアドレス変更を確定
   */
  @Mutation(() => EmailChangeResponse)
  async confirmEmailChange(
    @Arg('input', () => EmailChangeConfirmInput) input: EmailChangeConfirmInput,
    @Ctx() ctx: Context,
  ): Promise<EmailChangeResponse> {
    const user = await ctx.prisma.user.findFirst({
      where: {
        emailChangeToken: input.token,
        emailChangeExpires: {
          gt: new Date(),
        },
      },
    });

    if (!user || !user.pendingEmail) {
      await logSecurityEventDB(ctx.prisma, {
        type: SecurityEventType.EMAIL_CHANGE_FAILURE,
        severity: SecurityEventSeverity.MEDIUM,
        ipAddress: getClientIP(ctx),
        userAgent: ctx.req?.headers['user-agent'],
        details: {
          token: input.token,
          reason: 'invalid_or_expired_token',
        },
      });

      throw new Error(
        ctx.i18n?.messages.auth.invalidChangeToken || '変更トークンが無効または期限切れです。',
      );
    }

    // メールアドレスを変更
    await ctx.prisma.user.update({
      where: { id: user.id },
      data: {
        email: user.pendingEmail,
        pendingEmail: null,
        emailChangeToken: null,
        emailChangeExpires: null,
        emailVerified: true,
      },
    });

    await logSecurityEventDB(ctx.prisma, {
      type: SecurityEventType.EMAIL_CHANGE_SUCCESS,
      severity: SecurityEventSeverity.LOW,
      userId: user.id,
      ipAddress: getClientIP(ctx),
      userAgent: ctx.req?.headers['user-agent'],
      details: {
        oldEmail: user.email,
        newEmail: user.pendingEmail,
      },
    });

    return {
      success: true,
      message:
        ctx.i18n?.messages.auth.emailChangedSuccess || 'メールアドレスが正常に変更されました。',
    };
  }

  /**
   * メール認証メールを再送信
   */
  @Mutation(() => EmailVerificationResponse)
  async resendVerificationEmail(
    @Arg('email', () => String) email: string,
    @Ctx() ctx: Context,
  ): Promise<EmailVerificationResponse> {
    const emailRateLimit = createEmailRateLimit(ctx.prisma);
    const ipAddress = getClientIP(ctx);
    const userAgent = ctx.req?.headers['user-agent'];

    // レート制限チェック
    const rateLimitResult = await emailRateLimit.checkVerificationEmailLimit(
      email,
      ipAddress,
      userAgent,
    );

    if (!rateLimitResult.success) {
      throw new Error(
        rateLimitResult.message ||
          ctx.i18n?.messages.auth.rateLimitExceeded ||
          'リクエスト回数が上限に達しました。',
      );
    }

    const user = await ctx.prisma.user.findUnique({
      where: { email },
    });

    if (!user) {
      // セキュリティ上同じメッセージを返す
      return {
        success: true,
        message: ctx.i18n?.messages.auth.emailSent || '認証メールを送信しました。',
      };
    }

    if (user.emailVerified) {
      return {
        success: true,
        message:
          ctx.i18n?.messages.auth.emailAlreadyVerified || 'メールアドレスは既に認証済みです。',
      };
    }

    // 新しいトークン生成
    const { token, expires } = emailService.generateSecureToken();

    // ユーザー情報を更新
    await ctx.prisma.user.update({
      where: { id: user.id },
      data: {
        emailVerificationToken: token,
        emailVerificationExpires: expires,
      },
    });

    // メール送信
    await emailService.sendEmailVerification(user.email, user.username, token, ctx.i18n?.lang);

    await logSecurityEventDB(ctx.prisma, {
      type: SecurityEventType.EMAIL_VERIFICATION_RESEND,
      severity: SecurityEventSeverity.LOW,
      userId: user.id,
      ipAddress: getClientIP(ctx),
      userAgent: ctx.req?.headers['user-agent'],
      details: {
        email: user.email,
      },
    });

    return {
      success: true,
      message: '認証メールを送信しました。',
    };
  }

  /**
   * パスワード変更（認証済みユーザー用）
   */
  @Mutation(() => ChangePasswordResponse)
  @UseMiddleware(AuthMiddleware)
  async changePassword(
    @Arg('input', () => ChangePasswordInput) input: ChangePasswordInput,
    @Ctx() ctx: Context,
  ): Promise<ChangePasswordResponse> {
    // デバッグログ
    if (process.env.NODE_ENV === 'development') {
      console.log('🔐 changePassword called');
      console.log('  ctx.userId:', ctx.userId);
      console.log('  ctx.user:', ctx.user);
    }

    // AuthMiddlewareにより認証済み
    const userId = ctx.userId!;

    const user = await ctx.prisma.user.findUnique({
      where: { id: userId },
    });

    if (!user) {
      throw new Error(ctx.i18n?.messages.auth.userNotFound || 'ユーザーが見つかりません');
    }

    // 現在のパスワードを確認
    const isValidPassword = await bcrypt.compare(input.currentPassword, user.password);
    if (!isValidPassword) {
      await logSecurityEventDB(ctx.prisma, {
        type: SecurityEventType.PASSWORD_CHANGE_FAILURE,
        severity: SecurityEventSeverity.MEDIUM,
        userId: user.id,
        ipAddress: getClientIP(ctx),
        userAgent: ctx.req?.headers['user-agent'],
        details: {
          email: user.email,
          reason: 'invalid_current_password',
        },
      });

      throw new Error(
        ctx.i18n?.messages.auth.currentPasswordIncorrect || '現在のパスワードが正しくありません',
      );
    }

    // 新しいパスワードをハッシュ化
    const hashedNewPassword = await bcrypt.hash(input.newPassword, 12);

    // パスワードを更新
    await ctx.prisma.user.update({
      where: { id: user.id },
      data: {
        password: hashedNewPassword,
      },
    });

    // 成功通知メール送信
    await emailService.sendPasswordResetSuccessEmail(user.email, user.username, ctx.i18n?.lang);

    // 成功ログを記録
    await logSecurityEventDB(ctx.prisma, {
      type: SecurityEventType.PASSWORD_CHANGE_SUCCESS,
      severity: SecurityEventSeverity.LOW,
      userId: user.id,
      ipAddress: getClientIP(ctx),
      userAgent: ctx.req?.headers['user-agent'],
      details: {
        email: user.email,
      },
    });

    return {
      success: true,
      message:
        ctx.i18n?.messages.auth.passwordChangeSuccess || 'パスワードが正常に変更されました。',
    };
  }
}<|MERGE_RESOLUTION|>--- conflicted
+++ resolved
@@ -193,12 +193,6 @@
         ctx.req?.headers?.['user-agent'] || 'unknown',
       );
 
-<<<<<<< HEAD
-      throw new Error(
-        ctx.i18n?.messages.auth.invalidCredentials ||
-          'メールアドレスまたはパスワードが正しくありません',
-      );
-=======
       // シンプルな監査ログを作成（失敗時）
       await logSimpleAudit(ctx.prisma, {
         id: 'temp',
@@ -214,8 +208,10 @@
         },
       });
 
-      throw new Error('メールアドレスまたはパスワードが正しくありません');
->>>>>>> b8f7421b
+      throw new Error(
+        ctx.i18n?.messages.auth.invalidCredentials ||
+          'メールアドレスまたはパスワードが正しくありません',
+      );
     }
 
     const isValidPassword = await bcrypt.compare(input.password, user.password);
@@ -238,12 +234,6 @@
         ctx.req?.headers?.['user-agent'] || 'unknown',
       );
 
-<<<<<<< HEAD
-      throw new Error(
-        ctx.i18n?.messages.auth.invalidCredentials ||
-          'メールアドレスまたはパスワードが正しくありません',
-      );
-=======
       // シンプルな監査ログを作成（パスワード不正）
       await logSimpleAudit(ctx.prisma, {
         id: 'temp',
@@ -260,8 +250,10 @@
         },
       });
 
-      throw new Error('メールアドレスまたはパスワードが正しくありません');
->>>>>>> b8f7421b
+      throw new Error(
+        ctx.i18n?.messages.auth.invalidCredentials ||
+          'メールアドレスまたはパスワードが正しくありません',
+      );
     }
 
     const jwtSecret = process.env.JWT_SECRET;
